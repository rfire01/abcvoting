--- conflicted
+++ resolved
@@ -62,11 +62,11 @@
                                 f"(pytest marks are missing)."
                             )
 
-                    self.rule_algorithm_resolute.append(instance)
-                    if resolute:
-                        self.rule_algorithm_onlyresolute.append(instance_no_resolute_param)
-                    else:
-                        self.rule_algorithm_onlyirresolute.append(instance_no_resolute_param)
+                        self.rule_algorithm_resolute.append(instance)
+                        if resolute:
+                            self.rule_algorithm_onlyresolute.append(instance_no_resolute_param)
+                        else:
+                            self.rule_algorithm_onlyirresolute.append(instance_no_resolute_param)
 
 
 class CollectInstances:
@@ -800,69 +800,6 @@
     abcrules.compute(rule.rule_id, profile, committeesize, algorithm="fastest")
 
 
-<<<<<<< HEAD
-=======
-@pytest.mark.parametrize(
-    "rule_id, algorithm, resolute", testrules.rule_algorithm_resolute, ids=idfn
-)
-@pytest.mark.parametrize("verbosity", VERBOSITY_TO_NAME.keys())
-def test_output(capfd, rule_id, algorithm, resolute, verbosity):
-    if algorithm == "cvxpy_glpk_mi" and verbosity >= WARNING:
-        # TODO unfortunately GLPK_MI prints "Long-step dual simplex will be used" to stderr and it
-        #  would be very complicated to capture this on all platforms reliably, changing
-        #  sys.stderr doesn't help.
-        #  This seems to be fixed in GLPK 5.0 but not in GLPK 4.65. For some weird reason this
-        #  test succeeds and does not need to be skipped when using conda-forge, although the
-        #  version from conda-forge is given as glpk 4.65 he80fd80_1002.
-        #  This could help to introduce a workaround: https://github.com/xolox/python-capturer
-        #  Sage math is fighting the same problem: https://trac.sagemath.org/ticket/24824
-        pytest.skip("GLPK_MI prints something to stderr, not easy to capture")
-
-    if ("gurobi" in algorithm or algorithm == "fastest") and verbosity >= WARNING:
-        # TODO Gurobi prints:
-        #  "Academic license - for non-commercial use only"
-        #  (if an acamedic license is used) as well as
-        #  "Warning: parameter changes on this environment will not affect existing models."
-        #  Thus this test fails.
-        #
-        # This message appears only sometimes, so even if this test succeeds for gurobi with
-        # verbosity>=WARNING, it's probably just due to the test execution order, i.e. the
-        # undesired message was simply printed earlier, or caused by use of different Gurobi
-        # versions.
-        #
-        # This might skip too much, if gurobi is not the fastest.
-        pytest.skip("Gurobi always prints something when used with an academic license")
-
-    output.set_verbosity(verbosity=verbosity)
-
-    try:
-        profile = Profile(2)
-        profile.add_voters([[0]])
-        committeesize = 1
-
-        committees = abcrules.compute(
-            rule_id, profile, committeesize, algorithm=algorithm, resolute=resolute
-        )
-        out = str(capfd.readouterr().out)
-
-        if verbosity >= WARNING:
-            assert out == ""
-        else:
-            assert len(out) > 0
-            print(out)
-            print(misc.header(abcrules.rules[rule_id].longname))
-            assert out.startswith(misc.header(abcrules.rules[rule_id].longname))
-            # assert out.endswith(
-            #     misc.str_committees_header(committees, winning=True)
-            #     + "\n"
-            #     + misc.str_sets_of_candidates(committees, cand_names=profile.cand_names)
-            # )
-
-    finally:
-        output.set_verbosity(verbosity=WARNING)
-
-
->>>>>>> 098dda25
 @pytest.mark.cvxpy
 def test_cvxpy_wrong_score_fct():
     profile = Profile(4)
@@ -920,14 +857,14 @@
 @pytest.mark.parametrize(
     "rule_id, algorithm, resolute", testrules.rule_algorithm_resolute, ids=idfn
 )
-@pytest.mark.parametrize("verbose", [0, 1, 2, 3])
-def test_output(capfd, rule_id, algorithm, resolute, verbose):
+@pytest.mark.parametrize("verbosity", VERBOSITY_TO_NAME.keys())
+def test_output(capfd, rule_id, algorithm, resolute, verbosity):
     if algorithm == "fastest":
         return
         # not necessary, output for "fastest" is the same as
         # whatever algorithm is selected as fastest
 
-    if algorithm == "cvxpy_glpk_mi" and verbose == 0:
+    if algorithm == "cvxpy_glpk_mi" and verbosity >= WARNING:
         # TODO unfortunately GLPK_MI prints "Long-step dual simplex will be used" to stderr and it
         #  would be very complicated to capture this on all platforms reliably, changing
         #  sys.stderr doesn't help.
@@ -938,7 +875,7 @@
         #  Sage math is fighting the same problem: https://trac.sagemath.org/ticket/24824
         pytest.skip("GLPK_MI prints something to stderr, not easy to capture")
 
-    if "gurobi" in algorithm and verbose == 0:
+    if "gurobi" in algorithm and verbosity >= WARNING:
         # TODO Gurobi prints:
         #  "Academic license - for non-commercial use only"
         #  (if an acamedic license is used) as well as
@@ -946,28 +883,37 @@
         #  Thus this test fails.
         #
         # This message appears only sometimes, so even if this test succeeds for gurobi with
-        # verbose=0, it's probably just due to the test execution order, i.e. the undesired
-        # message was simply printed earlier, or caused by use of different Gurobi versions.
+        # verbosity>=WARNING, it's probably just due to the test execution order, i.e. the
+        # undesired message was simply printed earlier, or caused by use of different Gurobi
+        # versions.
         #
         # This might skip too much, if gurobi is not the fastest.
         pytest.skip("Gurobi always prints something when used with an academic license")
 
-    profile = Profile(2)
-    profile.add_voters([[0]])
-    committeesize = 1
-    committees = abcrules.compute(
-        rule_id, profile, committeesize, algorithm=algorithm, resolute=resolute, verbose=verbose
-    )
-    out = str(capfd.readouterr().out)
-    if verbose == 0:
-        assert out == ""
-    else:
-        assert len(out) > 0
-        print(out)
-        print(misc.header(abcrules.rules[rule_id].longname))
-        assert out.startswith(misc.header(abcrules.rules[rule_id].longname))
-        # assert out.endswith(
-        #     misc.str_committees_header(committees, winning=True)
-        #     + "\n"
-        #     + misc.str_sets_of_candidates(committees, cand_names=profile.cand_names)
-        # )+    output.set_verbosity(verbosity=verbosity)
+
+    try:
+        profile = Profile(2)
+        profile.add_voters([[0]])
+        committeesize = 1
+
+        committees = abcrules.compute(
+            rule_id, profile, committeesize, algorithm=algorithm, resolute=resolute
+        )
+        out = str(capfd.readouterr().out)
+
+        if verbosity >= WARNING:
+            assert out == ""
+        else:
+            assert len(out) > 0
+            print(out)
+            print(misc.header(abcrules.rules[rule_id].longname))
+            assert out.startswith(misc.header(abcrules.rules[rule_id].longname))
+            # assert out.endswith(
+            #     misc.str_committees_header(committees, winning=True)
+            #     + "\n"
+            #     + misc.str_sets_of_candidates(committees, cand_names=profile.cand_names)
+            # )
+
+    finally:
+        output.set_verbosity(verbosity=WARNING)